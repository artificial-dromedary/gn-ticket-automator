--- conflicted
+++ resolved
@@ -61,13 +61,13 @@
     transition: background-color 0.5s ease;
 }
 
-/* --- NEW: Style for the currently active task --- */
+/* --- Style for the currently active task --- */
 .log-entry.active {
     border-left-color: #52BAD5;
     animation: slideDown 0.3s ease-in, pulse 2s infinite;
 }
 
-/* --- NEW: Pulsing animation to show the active task --- */
+/* --- Pulsing animation to show the active task --- */
 @keyframes pulse {
     0% {
         background-color: #f0f7f8;
@@ -80,8 +80,7 @@
     }
 }
 
-
-/* Animate new entries sliding in from top */
+/* Animate new entries sliding in */
 @keyframes slideDown {
     from {
         opacity: 0;
@@ -189,7 +188,7 @@
     <!-- Progress Log -->
     <h3>Progress Log:</h3>
     <div class="log-container" id="logContainer">
-      <!-- Initial entry will be at top; new events will prepend above -->
+      <!-- Initial entry will be at top; new events will append below -->
       <div class="log-entry" id="initialEntry">
         <span class="timestamp">--:--:--</span>
         Initializing booking process...
@@ -210,6 +209,7 @@
 let remainingSessions = sessionCount;
 let eventSource = null;
 let isComplete = false;
+let lastProcessedEntryIndex = 0; // Track what we've already processed
 
 function startProgressStream() {
     if (eventSource) {
@@ -221,7 +221,6 @@
     eventSource.onmessage = function(event) {
         try {
             const data = JSON.parse(event.data);
-            // This is the live-update function for individual messages
             updateWithNewEntry(data);
         } catch (e) {
             console.error('Error parsing progress data:', e);
@@ -237,11 +236,7 @@
     };
 }
 
-<<<<<<< HEAD
 function updateWithNewEntry(entry, skipCountdown = false, skipLog = false) {
-=======
-function updateWithNewEntry(entry, skipCountdown = false) {
->>>>>>> aef7dbc7
     const logContainer = document.getElementById('logContainer');
     const progressFill = document.getElementById('progressFill');
     const progressText = document.getElementById('progressText');
@@ -250,52 +245,31 @@
     const remainingSpan = document.getElementById('remainingSessions');
 
     if (!skipLog) {
+        // Remove active class from previous entry
         const previousActive = logContainer.querySelector('.log-entry.active');
         if (previousActive) {
             previousActive.classList.remove('active');
         }
 
+        // Create new log entry
         const logEntry = document.createElement('div');
         logEntry.className = `log-entry ${entry.status}`;
         logEntry.innerHTML = `
             <span class="timestamp">${entry.timestamp}</span>
             ${entry.message}
         `;
+        
+        // Make the new entry active
         logEntry.classList.add('active');
-        logContainer.prepend(logEntry);
-
-<<<<<<< HEAD
-        logContainer.scrollTop = 0;
-
-        const initialEntry = document.getElementById('initialEntry');
-        if (initialEntry) {
-            initialEntry.remove();
-        }
-=======
-    // 2. Add new log entry
-    const logEntry = document.createElement('div');
-    logEntry.className = `log-entry ${entry.status}`;
-    logEntry.innerHTML = `
-        <span class="timestamp">${entry.timestamp}</span>
-        ${entry.message}
-    `;
-
-    // 3. Make the new entry the active one
-    logEntry.classList.add('active');
-
-    // Append the new entry. Because of column-reverse, it appears at the top.
-    logContainer.appendChild(logEntry);
-
-    // Auto-scroll to the top so the newest entry remains visible
-    logContainer.scrollTop = 0;
-
-    // Remove the initial placeholder entry
-    const initialEntry = document.getElementById('initialEntry');
-    if (initialEntry) {
-        initialEntry.remove();
->>>>>>> aef7dbc7
-    }
-
+        
+        // Append to bottom (chronological order)
+        logContainer.appendChild(logEntry);
+
+        // Auto-scroll to show the latest entry
+        logContainer.scrollTop = logContainer.scrollHeight;
+    }
+
+    // Update progress bar
     if (entry.step && entry.total_steps) {
         const percentage = (entry.step / entry.total_steps) * 100;
         progressFill.style.width = percentage + '%';
@@ -304,19 +278,13 @@
         progressText.textContent = entry.message;
     }
 
-<<<<<<< HEAD
-=======
     // Update session countdown
->>>>>>> aef7dbc7
     if (!skipCountdown && entry.status && entry.status.includes('session-complete')) {
         remainingSessions = Math.max(remainingSessions - 1, 0);
         remainingSpan.textContent = remainingSessions;
     }
 
-<<<<<<< HEAD
-=======
     // Handle completion or terminal error state
->>>>>>> aef7dbc7
     const isTerminalError = entry.status && entry.status.includes('error') && !entry.status.includes('session-complete');
     const isCompleted = entry.status && entry.status.includes('completed');
     if (isCompleted || isTerminalError) {
@@ -339,57 +307,60 @@
     }
 }
 
-// --- IMPROVED AND MORE EFFICIENT REFRESH FUNCTION ---
 function refreshProgress() {
     fetch(`/progress-status/${progressSessionId}`)
         .then(response => response.json())
         .then(data => {
             if (!data || data.length === 0) return;
 
-            const logContainer = document.getElementById('logContainer');
-            logContainer.innerHTML = '';
-
-            // Rebuild the log with newest entries at the top
-            data.forEach(entry => {
+            // Only append new entries that we haven't processed yet
+            const newEntries = data.slice(lastProcessedEntryIndex);
+            
+            newEntries.forEach(entry => {
+                // Remove active class from previous entry
+                const logContainer = document.getElementById('logContainer');
+                const previousActive = logContainer.querySelector('.log-entry.active');
+                if (previousActive) {
+                    previousActive.classList.remove('active');
+                }
+
+                // Create and append new entry
                 const logEntry = document.createElement('div');
                 logEntry.className = `log-entry ${entry.status}`;
                 logEntry.innerHTML = `<span class="timestamp">${entry.timestamp}</span> ${entry.message}`;
-                logContainer.prepend(logEntry);
+                
+                logContainer.appendChild(logEntry);
             });
 
-<<<<<<< HEAD
-            // Keep view on newest entry
-            logContainer.scrollTop = 0;
-
-=======
->>>>>>> aef7dbc7
+            // Update our tracking index
+            lastProcessedEntryIndex = data.length;
+
             // Recalculate remaining sessions
             const completedCount = data.filter(e => e.status && e.status.includes('session-complete')).length;
             remainingSessions = Math.max(sessionCount - completedCount, 0);
             document.getElementById('remainingSessions').textContent = remainingSessions;
 
-<<<<<<< HEAD
-            // Mark newest entry as active if process is not complete
-=======
             // Mark the last entry as active if the process is not complete
->>>>>>> aef7dbc7
-            const lastEntryData = data[data.length - 1];
-            const lastIsTerminalError = lastEntryData.status && lastEntryData.status.includes('error') && !lastEntryData.status.includes('session-complete');
-            const lastIsCompleted = lastEntryData.status && lastEntryData.status.includes('completed');
-            if (!(lastIsCompleted || lastIsTerminalError)) {
-<<<<<<< HEAD
-                logContainer.firstChild.classList.add('active');
+            if (data.length > 0) {
+                const lastEntryData = data[data.length - 1];
+                const lastIsTerminalError = lastEntryData.status && lastEntryData.status.includes('error') && !lastEntryData.status.includes('session-complete');
+                const lastIsCompleted = lastEntryData.status && lastEntryData.status.includes('completed');
+                
+                if (!(lastIsCompleted || lastIsTerminalError)) {
+                    const logContainer = document.getElementById('logContainer');
+                    const lastEntry = logContainer.lastElementChild;
+                    if (lastEntry) {
+                        lastEntry.classList.add('active');
+                    }
+                }
+
+                // Update progress bar/text without duplicating log or countdown
+                updateWithNewEntry(lastEntryData, true, true);
             }
 
-            // Update progress bar/text without duplicating log or countdown
-            updateWithNewEntry(lastEntryData, true, true);
-=======
-                logContainer.lastChild.classList.add('active');
-            }
-
-            // Also update the top text with the latest message (without altering countdown)
-            updateWithNewEntry(lastEntryData, true);
->>>>>>> aef7dbc7
+            // Auto-scroll to show latest entries
+            const logContainer = document.getElementById('logContainer');
+            logContainer.scrollTop = logContainer.scrollHeight;
         })
         .catch(error => {
             console.error('Error fetching progress:', error);
