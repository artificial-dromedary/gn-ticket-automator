--- conflicted
+++ resolved
@@ -885,11 +885,7 @@
         req_number_element = WebDriverWait(driver, 10).until(
             EC.presence_of_element_located((By.XPATH, "//div[contains(@class,'text-muted') and contains(.,'Request Number')]//b"))
         )
-<<<<<<< HEAD
-        ticket_id = req_number_element[0].text
-=======
         ticket_id = req_number_element.text.strip()
->>>>>>> 723020eb
         print("req number:", ticket_id)
         # Append the ticket ID to existing GN Ticket ID field
         current_gn_ticket_id = cn_session.gn_ticket_id if cn_session.gn_ticket_id else ""
